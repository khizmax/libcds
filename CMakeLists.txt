cmake_minimum_required(VERSION 2.8.12)

cmake_policy(SET CMP0016 NEW)
cmake_policy(SET CMP0042 NEW)

set(CMAKE_MODULE_PATH ${CMAKE_CURRENT_SOURCE_DIR}/build/cmake ${CMAKE_MODULE_PATH})
include(TargetArch)

project(cds)

set(PROJECT_VERSION 2.3.0)

# Options
option(WITH_TESTS "Build unit tests" OFF)
option(WITH_TESTS_COVERAGE "Analyze test coverage using gcov (only for gcc)" OFF)
option(WITH_BOOST_ATOMIC "Use boost atomics (only for boost >= 1.54)" OFF)
option(WITH_ASAN "Build AddressSantinizer instrumented code" OFF)
option(WITH_TSAN "Build ThreadSantinizer instrumented code" OFF)
set(CMAKE_TARGET_ARCHITECTURE "" CACHE string "Target build architecture")

find_package(Threads)

if(TARGET boost::system AND TARGET boost::thread)
    link_libraries(boost::system boost::thread)
else()
    find_package(Boost 1.50 COMPONENTS system thread)
endif()

include_directories(${Boost_INCLUDE_DIRS})

if(NOT CMAKE_TARGET_ARCHITECTURE)
    target_architecture(CMAKE_TARGET_ARCHITECTURE)
endif()

if(WITH_BOOST_ATOMIC)
    if(Boost_FOUND)
        if(${Boost_MINOR_VERSION} GREATER 53)
            set(CMAKE_CXX_FLAGS "${CMAKE_CXX_FLAGS} -DCDS_USE_BOOST_ATOMIC")
            message(STATUS "Boost version allows using of boost.atomic: activated")
        endif()
    else()
        if(TARGET boost::atomic)
            link_libraries(boost::atomic)
        endif()
    endif()
endif(WITH_BOOST_ATOMIC)

if(WITH_ASAN)
    if(CMAKE_COMPILER_IS_GNUCXX)
        set(CMAKE_CXX_FLAGS "${CMAKE_CXX_FLAGS} -O1 -fPIC -fsanitize=address -g -fno-omit-frame-pointer -fno-optimize-sibling-calls")
        set(CMAKE_C_FLAGS "${CMAKE_C_FLAGS} -O1 -fsanitize=address -g -fno-omit-frame-pointer -fno-optimize-sibling-calls")
        set(CMAKE_EXE_LINKER_FLAGS "${CMAKE_EXE_LINKER_FLAGS} -fsanitize=address -pie")
    else()
        message(WARNING "Compiler does not support AddressSanitizer")
    endif()
endif(WITH_ASAN)

if(WITH_TSAN)
    if(CMAKE_COMPILER_IS_GNUCXX)
        set(CMAKE_CXX_FLAGS "${CMAKE_CXX_FLAGS} -O1 -fPIC -fsanitize=thread -g -DCDS_THREAD_SANITIZER_ENABLED -fno-omit-frame-pointer")
        set(CMAKE_C_FLAGS "${CMAKE_CXX_FLAGS} -O1 -fPIC -fsanitize=thread -g -DCDS_THREAD_SANITIZER_ENABLED -fno-omit-frame-pointer")
        set(CMAKE_EXE_LINKER_FLAGS "${CMAKE_EXE_LINKER_FLAGS} -fsanitize=thread -pie")
    else()
        message(WARNING "Compiler does not support ThreadSanitizer")
    endif()
endif(WITH_TSAN)

if(WITH_TESTS_COVERAGE)
<<<<<<< HEAD
  if(CMAKE_COMPILER_IS_GNUCXX)
    set(CMAKE_C_FLAGS "${CMAKE_C_FLAGS} -fprofile-arcs -ftest-coverage")
    set(CMAKE_CXX_FLAGS "${CMAKE_CXX_FLAGS} -fprofile-arcs -ftest-coverage")
    set(CMAKE_EXE_LINKER_FLAGS "${CMAKE_EXE_LINKER_FLAGS} -fprofile-arcs -ftest-coverage")
    message(STATUS "Test coverage analysis: activated")
  else()
    message(WARNING "Compiler is not GNU gcc! Test coverage couldn't be analyzed")
  endif()  
=======
    if(CMAKE_COMPILER_IS_GNUCXX)
        set(CMAKE_C_FLAGS "${CMAKE_C_FLAGS} -fprofile-arcs -ftest-coverage")
        set(CMAKE_CXX_FLAGS "${CMAKE_CXX_FLAGS} -fprofile-arcs -ftest-coverage")
        set(CMAKE_EXE_LINKER_FLAGS "${CMAKE_EXE_LINKER_FLAGS} -fprofile-arcs -ftest-coverage")
        message(STATUS "Test coverage analysis: activated")
    else()
        message(WARNING "Compiler is not GNU gcc! Test coverage couldn't be analyzed")
    endif()
>>>>>>> 109dabde
endif(WITH_TESTS_COVERAGE)

set(CDS_SHARED_LIBRARY ${PROJECT_NAME})
set(CDS_STATIC_LIBRARY ${PROJECT_NAME}-s)

set(CMAKE_INSTALL_RPATH_USE_LINK_PATH TRUE)
set(CMAKE_INCLUDE_CURRENT_DIR ON)

if(CDS_BIN_DIR)
    set(EXECUTABLE_OUTPUT_PATH ${CDS_BIN_DIR})
    set(LIBRARY_OUTPUT_PATH ${CDS_BIN_DIR})
else()
    set(EXECUTABLE_OUTPUT_PATH ${PROJECT_BINARY_DIR}/bin)
    set(LIBRARY_OUTPUT_PATH ${PROJECT_BINARY_DIR}/bin)
endif()
message(STATUS "Binary output path: ${EXECUTABLE_OUTPUT_PATH}")

if(NOT CMAKE_BUILD_TYPE)
    set(CMAKE_BUILD_TYPE Debug CACHE STRING "Default build type to Debug" FORCE)
endif()

if(CMAKE_COMPILER_IS_GNUCXX OR CMAKE_CXX_COMPILER_ID STREQUAL "Clang")
    set(CMAKE_CXX_FLAGS "${CMAKE_CXX_FLAGS} -std=c++11 -Wall -Wextra -pedantic -fno-strict-aliasing")
    if(CMAKE_TARGET_ARCHITECTURE STREQUAL "x86_64")
        set(CMAKE_CXX_FLAGS "${CMAKE_CXX_FLAGS} -mcx16")
        set(LIB_SUFFIX "64")
    endif()
    if(CMAKE_COMPILER_IS_GNUCXX AND CMAKE_CXX_COMPILER_VERSION VERSION_LESS "7.0.0")
        #   gcc 4.8 - 6: disable noise -Wunused-local-typedefs
        set(CMAKE_CXX_FLAGS "${CMAKE_CXX_FLAGS} -Wno-unused-local-typedefs")
    endif()
endif()

if(CMAKE_CXX_COMPILER_ID STREQUAL "Clang" )
    set(CMAKE_CXX_FLAGS "${CMAKE_CXX_FLAGS} -Wdocumentation")
endif()

set(CMAKE_CXX_FLAGS_DEBUG "${CMAKE_CXX_FLAGS_DEBUG} -D_DEBUG")

message("Build type -- ${CMAKE_BUILD_TYPE}")
message("Compiler version: ${CMAKE_CXX_COMPILER_ID} ${CMAKE_CXX_COMPILER_VERSION}")
message("Target architecture: ${CMAKE_TARGET_ARCHITECTURE}")
if(CMAKE_BUILD_TYPE STREQUAL "DEBUG")
    message("Compiler flags: ${CMAKE_CXX_FLAGS} ${CMAKE_CXX_FLAGS_DEBUG}")
else()
    message("Compiler flags: ${CMAKE_CXX_FLAGS} ${CMAKE_CXX_FLAGS_RELEASE}")
endif()
if(Boost_FOUND)
    message("Boost: ${Boost_LIB_VERSION} in ${Boost_INCLUDE_DIRS}, lib ${Boost_LIBRARY_DIRS}")
else()
    message("Boost: Using CMake-fied boost")
endif()


include_directories(${PROJECT_SOURCE_DIR})

# Component names for separate distribution in rpms, debs etc.
set(LIBRARIES_COMPONENT lib)
set(HEADERS_COMPONENT devel)

<<<<<<< HEAD
set(SOURCES src/init.cpp
            src/hp.cpp
            src/dhp.cpp
            src/urcu_gp.cpp
            src/urcu_sh.cpp
            src/thread_data.cpp
            src/topology_hpux.cpp
            src/topology_linux.cpp
            src/topology_osx.cpp
            src/dllmain.cpp)
=======
set(SOURCES src/hp_gc.cpp
        src/init.cpp
        src/dhp_gc.cpp
        src/urcu_gp.cpp
        src/urcu_sh.cpp
        src/michael_heap.cpp
        src/topology_hpux.cpp
        src/topology_linux.cpp
        src/topology_osx.cpp
        src/dllmain.cpp)
>>>>>>> 109dabde

add_library(${CDS_SHARED_LIBRARY} SHARED ${SOURCES})
set_target_properties(${CDS_SHARED_LIBRARY} PROPERTIES VERSION ${PROJECT_VERSION}
        DEBUG_POSTFIX "_d")
add_library(${CDS_STATIC_LIBRARY} STATIC ${SOURCES})
set_target_properties(${CDS_STATIC_LIBRARY} PROPERTIES DEBUG_POSTFIX "_d")
target_link_libraries(${CDS_SHARED_LIBRARY} PRIVATE ${CMAKE_THREAD_LIBS_INIT})
target_link_libraries(${CDS_STATIC_LIBRARY} PRIVATE ${CMAKE_THREAD_LIBS_INIT})

install(TARGETS ${CDS_SHARED_LIBRARY} LIBRARY DESTINATION lib${LIB_SUFFIX} COMPONENT ${LIBRARIES_COMPONENT} NAMELINK_SKIP)
install(TARGETS ${CDS_SHARED_LIBRARY} LIBRARY DESTINATION lib${LIB_SUFFIX} COMPONENT ${HEADERS_COMPONENT} NAMELINK_ONLY)
install(TARGETS ${CDS_STATIC_LIBRARY} DESTINATION lib${LIB_SUFFIX} COMPONENT ${LIBRARIES_COMPONENT})
install(DIRECTORY ${PROJECT_SOURCE_DIR}/cds DESTINATION include COMPONENT ${HEADERS_COMPONENT})

if(WITH_TESTS)
    enable_testing()
    add_subdirectory(${PROJECT_SOURCE_DIR}/test)
    message(STATUS "Build tests: activated")
endif(WITH_TESTS)

### FOR PACKAGING in RPM, TGZ, DEB, NSYS...###############################################################################
set(CPACK_PACKAGE_VERSION ${PROJECT_VERSION})
set(CPACK_PACKAGE_NAME ${PROJECT_NAME})
set(CPACK_PACKAGE_CONTACT "Max Khizhinsky <libcds-user@lists.sourceforge.net>")
set(CPACK_PACKAGE_RELEASE 1)
set(CPACK_PACKAGE_INSTALL_DIRECTORY "cds")
set(CPACK_PACKAGE_DESCRIPTION_FILE "${PROJECT_SOURCE_DIR}/build/cmake/description.txt")
set(CPACK_PACKAGE_DESCRIPTION_SUMMARY "Library of concurrent data structures")
set(CPACK_PACKAGE_FILE_NAME "${CPACK_PACKAGE_NAME}-${CPACK_PACKAGE_VERSION}-${CPACK_PACKAGE_RELEASE}")
set(DEPLOY_PACKAGE_FILE_NAME "${CPACK_PACKAGE_FILE_NAME}")

# TGZ specific
set(CPACK_ARCHIVE_COMPONENT_INSTALL ON)

# RPM specific
set(CPACK_RPM_COMPONENT_INSTALL ON)
set(CPACK_RPM_PACKAGE_RELEASE ${CPACK_PACKAGE_RELEASE})
set(CPACK_RPM_POST_INSTALL_SCRIPT_FILE "${PROJECT_SOURCE_DIR}/build/cmake/post_install_script.sh")
set(CPACK_RPM_POST_UNINSTALL_SCRIPT_FILE "${PROJECT_SOURCE_DIR}/build/cmake/post_uninstall_script.sh")
set(CPACK_RPM_PACKAGE_URL https://github.com/khizmax/libcds)
set(CPACK_RPM_PACKAGE_LICENSE GPL)
set(CPACK_RPM_PACKAGE_GROUP "System Environment/Base")
set(CPACK_RPM_PACKAGE_REQUIRES "boost >= 1.50")
set(CPACK_RPM_EXCLUDE_FROM_AUTO_FILELIST_ADDITION ${CPACK_PACKAGING_INSTALL_PREFIX})
set(CPACK_RPM_EXCLUDE_FROM_AUTO_FILELIST_ADDITION /usr/local)
set(CPACK_RPM_devel_PACKAGE_REQUIRES "boost >= 1.50, cds-lib = ${PROJECT_VERSION}")

# DEB specific
set(CPACK_DEB_COMPONENT_INSTALL ON)
set(CPACK_DEBIAN_PACKAGE_DEPENDS "boost (>= 1.50)")
set(CPACK_DEBIAN_PACKAGE_HOMEPAGE "https://github.com/khizmax/libcds")
set(CPACK_DEBIAN_PACKAGE_CONTROL_EXTRA "${PROJECT_SOURCE_DIR}/build/cmake/post_install_script.sh;;${PROJECT_SOURCE_DIR}/build/cmake/post_uninstall_script.sh;")

# NSYS specific
set(CPACK_NSIS_PACKAGE_NAME "${CPACK_PACKAGE_NAME}")
set(CPACK_NSIS_DISPLAY_NAME "${CPACK_PACKAGE_NAME}")
set(CPACK_NSIS_CONTACT ${CPACK_PACKAGE_CONTACT})
set(CPACK_NSIS_ENABLE_UNINSTALL_BEFORE_INSTALL ON)
set(CPACK_NSIS_MODIFY_PATH ON)

# Components grouping for Mac OS X and Windows installers
set(CPACK_COMPONENT_${LIBRARIES_COMPONENT}_GROUP "Runtime")
set(CPACK_COMPONENT_${HEADERS_COMPONENT}_GROUP "Development")
set(CPACK_COMPONENT_${LIBRARIES_COMPONENT}_DISPLAY_NAME "Libraries")
set(CPACK_COMPONENT_${HEADERS_COMPONENT}_DISPLAY_NAME "C++ Headers")
set(CPACK_COMPONENT_${HEADERS_COMPONENT}_DEPENDS ${LIBRARIES_COMPONENT})
set(CPACK_COMPONENT_GROUP_DEVELOPMENT_DESCRIPTION "All of the tools you'll ever need to develop lock-free oriented software with libcds")
set(CPACK_COMPONENT_GROUP_RUNTIME_DESCRIPTION "Only libcds library for runtime")

include(CPack)<|MERGE_RESOLUTION|>--- conflicted
+++ resolved
@@ -66,16 +66,6 @@
 endif(WITH_TSAN)
 
 if(WITH_TESTS_COVERAGE)
-<<<<<<< HEAD
-  if(CMAKE_COMPILER_IS_GNUCXX)
-    set(CMAKE_C_FLAGS "${CMAKE_C_FLAGS} -fprofile-arcs -ftest-coverage")
-    set(CMAKE_CXX_FLAGS "${CMAKE_CXX_FLAGS} -fprofile-arcs -ftest-coverage")
-    set(CMAKE_EXE_LINKER_FLAGS "${CMAKE_EXE_LINKER_FLAGS} -fprofile-arcs -ftest-coverage")
-    message(STATUS "Test coverage analysis: activated")
-  else()
-    message(WARNING "Compiler is not GNU gcc! Test coverage couldn't be analyzed")
-  endif()  
-=======
     if(CMAKE_COMPILER_IS_GNUCXX)
         set(CMAKE_C_FLAGS "${CMAKE_C_FLAGS} -fprofile-arcs -ftest-coverage")
         set(CMAKE_CXX_FLAGS "${CMAKE_CXX_FLAGS} -fprofile-arcs -ftest-coverage")
@@ -84,7 +74,6 @@
     else()
         message(WARNING "Compiler is not GNU gcc! Test coverage couldn't be analyzed")
     endif()
->>>>>>> 109dabde
 endif(WITH_TESTS_COVERAGE)
 
 set(CDS_SHARED_LIBRARY ${PROJECT_NAME})
@@ -145,7 +134,6 @@
 set(LIBRARIES_COMPONENT lib)
 set(HEADERS_COMPONENT devel)
 
-<<<<<<< HEAD
 set(SOURCES src/init.cpp
             src/hp.cpp
             src/dhp.cpp
@@ -156,18 +144,6 @@
             src/topology_linux.cpp
             src/topology_osx.cpp
             src/dllmain.cpp)
-=======
-set(SOURCES src/hp_gc.cpp
-        src/init.cpp
-        src/dhp_gc.cpp
-        src/urcu_gp.cpp
-        src/urcu_sh.cpp
-        src/michael_heap.cpp
-        src/topology_hpux.cpp
-        src/topology_linux.cpp
-        src/topology_osx.cpp
-        src/dllmain.cpp)
->>>>>>> 109dabde
 
 add_library(${CDS_SHARED_LIBRARY} SHARED ${SOURCES})
 set_target_properties(${CDS_SHARED_LIBRARY} PROPERTIES VERSION ${PROJECT_VERSION}

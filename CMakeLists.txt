cmake_minimum_required(VERSION 3.0.2 FATAL_ERROR)

cmake_policy(SET CMP0016 NEW)
if(POLICY CMP0042)
    cmake_policy(SET CMP0042 NEW)
endif()

set(CMAKE_MODULE_PATH ${CMAKE_CURRENT_SOURCE_DIR}/build/cmake ${CMAKE_MODULE_PATH})
include(TargetArch)
include(CheckIncludeFileCXX)

project(cds)

set(PROJECT_VERSION 2.4.0)

# Options
option(WITH_TESTS "Build unit tests" OFF)
option(WITH_TESTS_COVERAGE "Analyze test coverage using gcov (only for gcc)" OFF)
option(WITH_BOOST_ATOMIC "Use boost atomics (only for boost >= 1.54)" OFF)
option(WITH_ASAN "Build ASan+UBSan instrumented code" OFF)
option(WITH_TSAN "Build TSan instrumented code" OFF)
option(ENABLE_UNIT_TEST "Enable unit test" ON)
option(ENABLE_STRESS_TEST "Enable stress test" ON)
set(CMAKE_TARGET_ARCHITECTURE "" CACHE string "Target build architecture")

find_package(Threads)

if(NOT CMAKE_TARGET_ARCHITECTURE)
    target_architecture(CMAKE_TARGET_ARCHITECTURE)
endif()

if(APPLE)
    set(CMAKE_C_FLAGS "${CMAKE_C_FLAGS} -D_DARWIN_C_SOURCE")
    set(CMAKE_CXX_FLAGS "${CMAKE_CXX_FLAGS} -D_DARWIN_C_SOURCE")
endif()

if(WITH_BOOST_ATOMIC)
    if(TARGET boost::atomic)
        set(CMAKE_CXX_FLAGS "${CMAKE_CXX_FLAGS} -DCDS_USE_BOOST_ATOMIC")
        link_libraries(boost::atomic)
    else()
        find_package(Boost 1.53 COMPONENTS atomic)
        if(Boost_FOUND)
            set(CMAKE_CXX_FLAGS "${CMAKE_CXX_FLAGS} -DCDS_USE_BOOST_ATOMIC")
            message(STATUS "Boost version allows using of boost.atomic: activated")
        endif()
    endif()
endif(WITH_BOOST_ATOMIC)

if(WITH_ASAN)
    if(CMAKE_COMPILER_IS_GNUCXX OR CMAKE_CXX_COMPILER_ID STREQUAL "Clang")
        set(CMAKE_CXX_FLAGS_DEBUG "-D_DEBUG")
        set(CMAKE_CXX_FLAGS_RELEASE "-DNDEBUG")
        set(CMAKE_CXX_FLAGS "${CMAKE_CXX_FLAGS} -O1 -fPIC -fsanitize=address,undefined -g -DCDS_ADDRESS_SANITIZER_ENABLED -fno-omit-frame-pointer -fno-optimize-sibling-calls")
        set(CMAKE_C_FLAGS "${CMAKE_C_FLAGS} -O1 -fsanitize=address,undefined -g -DCDS_ASAN_ENABLED -fno-omit-frame-pointer -fno-optimize-sibling-calls")
        set(CMAKE_EXE_LINKER_FLAGS "${CMAKE_EXE_LINKER_FLAGS} -fsanitize=address,undefined -pie")
    else()
        message(WARNING "Compiler does not support AddressSanitizer")
    endif()
endif(WITH_ASAN)

if(WITH_TSAN)
    if(CMAKE_COMPILER_IS_GNUCXX OR CMAKE_CXX_COMPILER_ID STREQUAL "Clang")
        set(CMAKE_CXX_FLAGS_DEBUG "-D_DEBUG")
        set(CMAKE_CXX_FLAGS_RELEASE "-DNDEBUG")
        set(CMAKE_CXX_FLAGS "${CMAKE_CXX_FLAGS} -O1 -fPIC -fsanitize=thread -g -DCDS_THREAD_SANITIZER_ENABLED -fno-omit-frame-pointer")
        set(CMAKE_C_FLAGS "${CMAKE_CXX_FLAGS} -O1 -fPIC -fsanitize=thread -g -DCDS_THREAD_SANITIZER_ENABLED -fno-omit-frame-pointer")
        set(CMAKE_EXE_LINKER_FLAGS "${CMAKE_EXE_LINKER_FLAGS} -fsanitize=thread -pie")
    else()
        message(WARNING "Compiler does not support ThreadSanitizer")
    endif()
endif(WITH_TSAN)

if(WITH_TESTS_COVERAGE)
    if(CMAKE_COMPILER_IS_GNUCXX)
        set(CMAKE_C_FLAGS "${CMAKE_C_FLAGS} -fprofile-arcs -ftest-coverage")
        set(CMAKE_CXX_FLAGS "${CMAKE_CXX_FLAGS} -fprofile-arcs -ftest-coverage")
        set(CMAKE_EXE_LINKER_FLAGS "${CMAKE_EXE_LINKER_FLAGS} -fprofile-arcs -ftest-coverage")
        message(STATUS "Test coverage analysis: activated")
    else()
        message(WARNING "Compiler is not GNU gcc! Test coverage couldn't be analyzed")
    endif()
endif(WITH_TESTS_COVERAGE)

set(CDS_SHARED_LIBRARY ${PROJECT_NAME})
set(CDS_STATIC_LIBRARY ${PROJECT_NAME}-s)

set(CMAKE_INSTALL_RPATH_USE_LINK_PATH TRUE)
set(CMAKE_INCLUDE_CURRENT_DIR ON)

if(CDS_BIN_DIR)
    set(EXECUTABLE_OUTPUT_PATH ${CDS_BIN_DIR})
    set(LIBRARY_OUTPUT_PATH ${CDS_BIN_DIR})
else()
    set(EXECUTABLE_OUTPUT_PATH ${PROJECT_BINARY_DIR}/bin)
    set(LIBRARY_OUTPUT_PATH ${PROJECT_BINARY_DIR}/bin)
endif()
message(STATUS "Binary output path: ${EXECUTABLE_OUTPUT_PATH}")

if(NOT CMAKE_BUILD_TYPE)
    set(CMAKE_BUILD_TYPE Debug CACHE STRING "Default build type to Debug" FORCE)
endif()

<<<<<<< HEAD
if(CMAKE_COMPILER_IS_GNUCXX OR CMAKE_CXX_COMPILER_ID STREQUAL "Clang" OR CMAKE_CXX_COMPILER_ID STREQUAL "AppleClang")
    string(REGEX MATCHALL "-std=[^ ]+" cxx_std_found ${CMAKE_CXX_FLAGS} " dummy@rg")
=======
set(LIBCDS_PRIVATE_CXX_FLAGS -DCDS_BUILD_LIB)

if(CMAKE_COMPILER_IS_GNUCXX OR CMAKE_CXX_COMPILER_ID STREQUAL "Clang")
    string(REGEX MATCHALL "-std=[^ ]+" cxx_std_found ${CMAKE_CXX_FLAGS} "dummy@rg")
>>>>>>> 436a7027
    if(cxx_std_found)
        message("C++ std: ${cxx_std_found}")
    else()
        list(APPEND LIBCDS_PUBLIC_CXX_FLAGS "-std=c++11")
        message("C++ std: -std=c++11 (default)")
    endif()

    list(APPEND LIBCDS_PRIVATE_CXX_FLAGS "-Wall" "-Wextra" "-pedantic")

    if(CMAKE_TARGET_ARCHITECTURE STREQUAL "x86_64")
        list(APPEND LIBCDS_PUBLIC_CXX_FLAGS "-mcx16")
        set(LIB_SUFFIX "64")

        # GCC-7: 128-bit atomics support is implemented via libatomic on amd64
        #        see https://gcc.gnu.org/ml/gcc/2017-01/msg00167.html
        # Maybe, it will be changed in future
        if(CMAKE_COMPILER_IS_GNUCXX AND CMAKE_CXX_COMPILER_VERSION VERSION_GREATER "7.0.0" AND CMAKE_CXX_COMPILER_VERSION VERSION_LESS "8.0.0")
            set(CMAKE_EXE_LINKER_FLAGS "${CMAKE_EXE_LINKER_FLAGS} -latomic")
        endif()
    endif()
endif()


if(CMAKE_SYSTEM_NAME STREQUAL "AIX")
    set(CMAKE_CXX_ARCHIVE_CREATE "<CMAKE_AR> -q -c ${CMAKE_STATIC_LINKER_FLAGS} -o <TARGET> <OBJECTS>")
    list(APPEND LIBCDS_PRIVATE_CXX_FLAGS "-Wl,-G")
    set(CMAKE_EXE_LINKER_FLAGS "${CMAKE_EXE_LINKER_FLAGS} -Wl,-brtl")
endif()

set(CMAKE_CXX_FLAGS_DEBUG "${CMAKE_CXX_FLAGS_DEBUG} -D_DEBUG")

CHECK_INCLUDE_FILE_CXX(linux/membarrier.h CDS_HAVE_LINUX_MEMBARRIER_H CMAKE_CXX_FLAGS)

message("Build type -- ${CMAKE_BUILD_TYPE}")
message("Compiler version: ${CMAKE_CXX_COMPILER_ID} ${CMAKE_CXX_COMPILER_VERSION}")
message("System: ${CMAKE_SYSTEM_NAME} version: ${CMAKE_SYSTEM_VERSION}")
message("Target architecture: ${CMAKE_TARGET_ARCHITECTURE}")
if(CMAKE_BUILD_TYPE STREQUAL "Debug")
    message("Compiler flags: ${CMAKE_CXX_FLAGS} ${CMAKE_CXX_FLAGS_DEBUG} ${LIBCDS_PUBLIC_CXX_FLAGS} ${LIBCDS_PRIVATE_CXX_FLAGS}")
else()
    message("Compiler flags: ${CMAKE_CXX_FLAGS} ${CMAKE_CXX_FLAGS_RELEASE} ${LIBCDS_PUBLIC_CXX_FLAGS} ${LIBCDS_PRIVATE_CXX_FLAGS}")
endif()
message("Exe flags: ${CMAKE_EXE_LINKER_FLAGS}")

# Component names for separate distribution in rpms, debs etc.
set(LIBRARIES_COMPONENT lib)
set(HEADERS_COMPONENT devel)

set(SOURCES src/init.cpp
            src/hp.cpp
            src/dhp.cpp
            src/urcu_gp.cpp
            src/urcu_sh.cpp
            src/thread_data.cpp
            src/topology_hpux.cpp
            src/topology_linux.cpp
            src/topology_osx.cpp
            src/dllmain.cpp)

add_library(${CDS_SHARED_LIBRARY} SHARED ${SOURCES})
set_target_properties(${CDS_SHARED_LIBRARY} PROPERTIES VERSION ${PROJECT_VERSION}
        DEBUG_POSTFIX "_d")
add_library(${CDS_STATIC_LIBRARY} STATIC ${SOURCES})
set_target_properties(${CDS_STATIC_LIBRARY} PROPERTIES DEBUG_POSTFIX "_d")
target_link_libraries(${CDS_SHARED_LIBRARY} PRIVATE ${CMAKE_THREAD_LIBS_INIT})
target_link_libraries(${CDS_STATIC_LIBRARY} PRIVATE ${CMAKE_THREAD_LIBS_INIT})
target_include_directories(${CDS_SHARED_LIBRARY} INTERFACE "$<BUILD_INTERFACE:${PROJECT_SOURCE_DIR}>"
                                                            $<INSTALL_INTERFACE:include>)
target_include_directories(${CDS_STATIC_LIBRARY} INTERFACE "$<BUILD_INTERFACE:${PROJECT_SOURCE_DIR}>"
                                                            $<INSTALL_INTERFACE:include>)
target_compile_options(${CDS_SHARED_LIBRARY} PUBLIC "${LIBCDS_PUBLIC_CXX_FLAGS}")
target_compile_options(${CDS_STATIC_LIBRARY} PUBLIC "${LIBCDS_PUBLIC_CXX_FLAGS}")
target_compile_options(${CDS_SHARED_LIBRARY} PRIVATE "${LIBCDS_PRIVATE_CXX_FLAGS}")
target_compile_options(${CDS_STATIC_LIBRARY} PRIVATE "${LIBCDS_PRIVATE_CXX_FLAGS}")

install(TARGETS ${CDS_SHARED_LIBRARY} EXPORT LibCDSConfig LIBRARY DESTINATION lib${LIB_SUFFIX} COMPONENT ${LIBRARIES_COMPONENT} NAMELINK_SKIP RUNTIME DESTINATION lib${LIB_SUFFIX})
install(TARGETS ${CDS_SHARED_LIBRARY} EXPORT LibCDSConfig LIBRARY DESTINATION lib${LIB_SUFFIX} COMPONENT ${HEADERS_COMPONENT} NAMELINK_ONLY)
install(TARGETS ${CDS_STATIC_LIBRARY} EXPORT LibCDSConfig DESTINATION lib${LIB_SUFFIX} COMPONENT ${LIBRARIES_COMPONENT})
install(EXPORT LibCDSConfig FILE LibCDSConfig.cmake NAMESPACE LibCDS:: DESTINATION lib/cmake/LibCDS)
install(DIRECTORY ${PROJECT_SOURCE_DIR}/cds DESTINATION include COMPONENT ${HEADERS_COMPONENT})

if(WITH_TESTS)
    enable_testing()
    add_subdirectory(${PROJECT_SOURCE_DIR}/test)
    message(STATUS "Build tests: activated")
endif(WITH_TESTS)

### FOR PACKAGING in RPM, TGZ, DEB, NSYS...###############################################################################
set(CPACK_PACKAGE_VERSION ${PROJECT_VERSION})
set(CPACK_PACKAGE_NAME ${PROJECT_NAME})
set(CPACK_PACKAGE_CONTACT "Max Khizhinsky <libcds-user@lists.sourceforge.net>")
set(CPACK_PACKAGE_RELEASE 1)
set(CPACK_PACKAGE_INSTALL_DIRECTORY "cds")
set(CPACK_PACKAGE_DESCRIPTION_FILE "${PROJECT_SOURCE_DIR}/build/cmake/description.txt")
set(CPACK_PACKAGE_DESCRIPTION_SUMMARY "Library of concurrent data structures")
set(CPACK_PACKAGE_FILE_NAME "${CPACK_PACKAGE_NAME}-${CPACK_PACKAGE_VERSION}-${CPACK_PACKAGE_RELEASE}")
set(DEPLOY_PACKAGE_FILE_NAME "${CPACK_PACKAGE_FILE_NAME}")

# TGZ specific
set(CPACK_ARCHIVE_COMPONENT_INSTALL ON)

# RPM specific
set(CPACK_RPM_COMPONENT_INSTALL ON)
set(CPACK_RPM_PACKAGE_RELEASE ${CPACK_PACKAGE_RELEASE})
set(CPACK_RPM_POST_INSTALL_SCRIPT_FILE "${PROJECT_SOURCE_DIR}/build/cmake/post_install_script.sh")
set(CPACK_RPM_POST_UNINSTALL_SCRIPT_FILE "${PROJECT_SOURCE_DIR}/build/cmake/post_uninstall_script.sh")
set(CPACK_RPM_PACKAGE_URL https://github.com/khizmax/libcds)
set(CPACK_RPM_PACKAGE_LICENSE GPL)
set(CPACK_RPM_PACKAGE_GROUP "System Environment/Base")
set(CPACK_RPM_PACKAGE_REQUIRES "boost >= 1.50")
set(CPACK_RPM_EXCLUDE_FROM_AUTO_FILELIST_ADDITION ${CPACK_PACKAGING_INSTALL_PREFIX})
set(CPACK_RPM_EXCLUDE_FROM_AUTO_FILELIST_ADDITION /usr/local)
set(CPACK_RPM_devel_PACKAGE_REQUIRES "boost >= 1.50, cds-lib = ${PROJECT_VERSION}")

# DEB specific
set(CPACK_DEB_COMPONENT_INSTALL ON)
set(CPACK_DEBIAN_PACKAGE_DEPENDS "boost (>= 1.50)")
set(CPACK_DEBIAN_PACKAGE_HOMEPAGE "https://github.com/khizmax/libcds")
set(CPACK_DEBIAN_PACKAGE_CONTROL_EXTRA "${PROJECT_SOURCE_DIR}/build/cmake/post_install_script.sh;;${PROJECT_SOURCE_DIR}/build/cmake/post_uninstall_script.sh;")

# NSYS specific
set(CPACK_NSIS_PACKAGE_NAME "${CPACK_PACKAGE_NAME}")
set(CPACK_NSIS_DISPLAY_NAME "${CPACK_PACKAGE_NAME}")
set(CPACK_NSIS_CONTACT ${CPACK_PACKAGE_CONTACT})
set(CPACK_NSIS_ENABLE_UNINSTALL_BEFORE_INSTALL ON)
set(CPACK_NSIS_MODIFY_PATH ON)

# Components grouping for Mac OS X and Windows installers
set(CPACK_COMPONENT_${LIBRARIES_COMPONENT}_GROUP "Runtime")
set(CPACK_COMPONENT_${HEADERS_COMPONENT}_GROUP "Development")
set(CPACK_COMPONENT_${LIBRARIES_COMPONENT}_DISPLAY_NAME "Libraries")
set(CPACK_COMPONENT_${HEADERS_COMPONENT}_DISPLAY_NAME "C++ Headers")
set(CPACK_COMPONENT_${HEADERS_COMPONENT}_DEPENDS ${LIBRARIES_COMPONENT})
set(CPACK_COMPONENT_GROUP_DEVELOPMENT_DESCRIPTION "All of the tools you'll ever need to develop lock-free oriented software with libcds")
set(CPACK_COMPONENT_GROUP_RUNTIME_DESCRIPTION "Only libcds library for runtime")

include(CPack)<|MERGE_RESOLUTION|>--- conflicted
+++ resolved
@@ -101,15 +101,10 @@
     set(CMAKE_BUILD_TYPE Debug CACHE STRING "Default build type to Debug" FORCE)
 endif()
 
-<<<<<<< HEAD
+set(LIBCDS_PRIVATE_CXX_FLAGS -DCDS_BUILD_LIB)
+
 if(CMAKE_COMPILER_IS_GNUCXX OR CMAKE_CXX_COMPILER_ID STREQUAL "Clang" OR CMAKE_CXX_COMPILER_ID STREQUAL "AppleClang")
     string(REGEX MATCHALL "-std=[^ ]+" cxx_std_found ${CMAKE_CXX_FLAGS} " dummy@rg")
-=======
-set(LIBCDS_PRIVATE_CXX_FLAGS -DCDS_BUILD_LIB)
-
-if(CMAKE_COMPILER_IS_GNUCXX OR CMAKE_CXX_COMPILER_ID STREQUAL "Clang")
-    string(REGEX MATCHALL "-std=[^ ]+" cxx_std_found ${CMAKE_CXX_FLAGS} "dummy@rg")
->>>>>>> 436a7027
     if(cxx_std_found)
         message("C++ std: ${cxx_std_found}")
     else()

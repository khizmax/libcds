cmake_minimum_required(VERSION 3.0.2 FATAL_ERROR)

cmake_policy(SET CMP0016 NEW)
if(POLICY CMP0042)
    cmake_policy(SET CMP0042 NEW)
endif()

set(CMAKE_MODULE_PATH ${CMAKE_MODULE_PATH} "${CMAKE_CURRENT_SOURCE_DIR}/build/cmake" CACHE STRING "Modules for CMake" FORCE)
include(TargetArch)
include(CheckIncludeFileCXX)

project(cds)

set(PROJECT_VERSION 2.3.3)

# Options
option(LIBCDS_WITH_TESTS "Build unit tests" OFF)
option(LIBCDS_WITH_TESTS_COVERAGE "Analyze test coverage using gcov (only for gcc)" OFF)
option(LIBCDS_WITH_BOOST_ATOMIC "Use boost atomics (only for boost >= 1.54)" OFF)
option(LIBCDS_WITH_ASAN "Build ASan+UBSan instrumented code" OFF)
option(LIBCDS_WITH_TSAN "Build TSan instrumented code" OFF)
option(LIBCDS_ENABLE_UNIT_TEST "Enable unit test" ON)
option(LIBCDS_ENABLE_STRESS_TEST "Enable stress test" ON)
<<<<<<< HEAD
set(CMAKE_TARGET_ARCHITECTURE "" CACHE STRING "Target build architecture")

if(NOT LIBCDS_WITH_HPX)
    find_package(Threads)
else()
    if(NOT LIBCDS_INSIDE_HPX)
        find_package(HPX REQUIRED)
        if (HPX_FOUND)
            message(STATUS "HPX Found")
        endif()
    endif()
    message(STATUS "HPX Found")
    set(CDS_HAVE_HPX TRUE)
    add_definitions(-DCDS_THREADING_HPX)
    include_directories(${HPX_INCLUDE_DIRS})
endif()
=======
set(CMAKE_TARGET_ARCHITECTURE "" CACHE string "Target build architecture")

find_package(Threads)
>>>>>>> a1cb11a7

if(NOT CMAKE_TARGET_ARCHITECTURE)
    target_architecture(CMAKE_TARGET_ARCHITECTURE)
endif()

if(APPLE)
    set(CMAKE_C_FLAGS "${CMAKE_C_FLAGS} -D_DARWIN_C_SOURCE")
    set(CMAKE_CXX_FLAGS "${CMAKE_CXX_FLAGS} -D_DARWIN_C_SOURCE")
endif()

if(MSVC)
    add_definitions(-DCDS_BUILD_LIB)
endif()

if(LIBCDS_WITH_BOOST_ATOMIC)
    if(TARGET boost::atomic)
        set(CMAKE_CXX_FLAGS "${CMAKE_CXX_FLAGS} -DCDS_USE_BOOST_ATOMIC")
        link_libraries(boost::atomic)
    else()
        find_package(Boost 1.53 COMPONENTS atomic)
        if(Boost_FOUND)
            set(CMAKE_CXX_FLAGS "${CMAKE_CXX_FLAGS} -DCDS_USE_BOOST_ATOMIC")
            message(STATUS "Boost version allows using of boost.atomic: activated")
        endif()
    endif()
endif(LIBCDS_WITH_BOOST_ATOMIC)

if(LIBCDS_WITH_ASAN)
    if(CMAKE_COMPILER_IS_GNUCXX OR CMAKE_CXX_COMPILER_ID STREQUAL "Clang")
        set(CMAKE_CXX_FLAGS_DEBUG "-D_DEBUG")
        set(CMAKE_CXX_FLAGS_RELEASE "-DNDEBUG")
        set(CMAKE_CXX_FLAGS "${CMAKE_CXX_FLAGS} -O1 -fPIC -fsanitize=address,undefined -g -DCDS_ADDRESS_SANITIZER_ENABLED -fno-omit-frame-pointer -fno-optimize-sibling-calls")
        set(CMAKE_C_FLAGS "${CMAKE_C_FLAGS} -O1 -fsanitize=address,undefined -g -DCDS_ASAN_ENABLED -fno-omit-frame-pointer -fno-optimize-sibling-calls")
        set(CMAKE_EXE_LINKER_FLAGS "${CMAKE_EXE_LINKER_FLAGS} -fsanitize=address,undefined -pie")
    else()
        message(WARNING "Compiler does not support AddressSanitizer")
    endif()
endif(LIBCDS_WITH_ASAN)

if(LIBCDS_WITH_TSAN)
    if(CMAKE_COMPILER_IS_GNUCXX OR CMAKE_CXX_COMPILER_ID STREQUAL "Clang")
        set(CMAKE_CXX_FLAGS_DEBUG "-D_DEBUG")
        set(CMAKE_CXX_FLAGS_RELEASE "-DNDEBUG")
        set(CMAKE_CXX_FLAGS "${CMAKE_CXX_FLAGS} -O1 -fPIC -fsanitize=thread -g -DCDS_THREAD_SANITIZER_ENABLED -fno-omit-frame-pointer")
        set(CMAKE_C_FLAGS "${CMAKE_CXX_FLAGS} -O1 -fPIC -fsanitize=thread -g -DCDS_THREAD_SANITIZER_ENABLED -fno-omit-frame-pointer")
        set(CMAKE_EXE_LINKER_FLAGS "${CMAKE_EXE_LINKER_FLAGS} -fsanitize=thread -pie")
    else()
        message(WARNING "Compiler does not support ThreadSanitizer")
    endif()
endif(LIBCDS_WITH_TSAN)

if(LIBCDS_WITH_TESTS_COVERAGE)
    if(CMAKE_COMPILER_IS_GNUCXX)
        set(CMAKE_C_FLAGS "${CMAKE_C_FLAGS} -fprofile-arcs -ftest-coverage")
        set(CMAKE_CXX_FLAGS "${CMAKE_CXX_FLAGS} -fprofile-arcs -ftest-coverage")
        set(CMAKE_EXE_LINKER_FLAGS "${CMAKE_EXE_LINKER_FLAGS} -fprofile-arcs -ftest-coverage")
        message(STATUS "Test coverage analysis: activated")
    else()
        message(WARNING "Compiler is not GNU gcc! Test coverage couldn't be analyzed")
    endif()
endif(LIBCDS_WITH_TESTS_COVERAGE)

set(CDS_SHARED_LIBRARY ${PROJECT_NAME})
set(CDS_STATIC_LIBRARY ${PROJECT_NAME}-s)

set(CMAKE_INSTALL_RPATH_USE_LINK_PATH TRUE)
set(CMAKE_INCLUDE_CURRENT_DIR ON)

if(CDS_BIN_DIR)
    set(EXECUTABLE_OUTPUT_PATH ${CDS_BIN_DIR})
    set(LIBRARY_OUTPUT_PATH ${CDS_BIN_DIR})
else()
    set(EXECUTABLE_OUTPUT_PATH ${PROJECT_BINARY_DIR}/bin)
    set(LIBRARY_OUTPUT_PATH ${PROJECT_BINARY_DIR}/bin)
endif()
message(STATUS "Binary output path: ${EXECUTABLE_OUTPUT_PATH}")

if(NOT CMAKE_BUILD_TYPE)
    set(CMAKE_BUILD_TYPE Debug CACHE STRING "Default build type to Debug" FORCE)
endif()

# if the user passed LIBCDS_CXX_STANDARD on the command line, use it
# otherwise default to cxx 11
if (NOT LIBCDS_CXX_STANDARD)
    set(LIBCDS_CXX_STANDARD 11 CACHE string "Preferred C++ standard")
endif()
set(CMAKE_CXX_STANDARD ${LIBCDS_CXX_STANDARD})

if(CMAKE_COMPILER_IS_GNUCXX OR CMAKE_CXX_COMPILER_ID STREQUAL "Clang" OR CMAKE_CXX_COMPILER_ID STREQUAL "AppleClang")

    list(APPEND LIBCDS_PRIVATE_CXX_FLAGS "-Wall" "-Wextra" "-pedantic")

    if(CMAKE_TARGET_ARCHITECTURE STREQUAL "x86_64")
        list(APPEND LIBCDS_PUBLIC_CXX_FLAGS "-mcx16")
        set(LIB_SUFFIX "64")

        # GCC-7: 128-bit atomics support is implemented via libatomic on amd64
        #        see https://gcc.gnu.org/ml/gcc/2017-01/msg00167.html
        # Maybe, it will be changed in future
        if(CMAKE_COMPILER_IS_GNUCXX AND CMAKE_CXX_COMPILER_VERSION VERSION_GREATER "7.0.0" AND CMAKE_CXX_COMPILER_VERSION VERSION_LESS "8.0.0")
            set(CMAKE_EXE_LINKER_FLAGS "${CMAKE_EXE_LINKER_FLAGS} -latomic")
        endif()
    endif()
endif()


if(CMAKE_SYSTEM_NAME STREQUAL "AIX")
    set(CMAKE_CXX_ARCHIVE_CREATE "<CMAKE_AR> -q -c ${CMAKE_STATIC_LINKER_FLAGS} -o <TARGET> <OBJECTS>")
    list(APPEND LIBCDS_PRIVATE_CXX_FLAGS "-Wl,-G")
    set(CMAKE_EXE_LINKER_FLAGS "${CMAKE_EXE_LINKER_FLAGS} -Wl,-brtl")
endif()

set(CMAKE_CXX_FLAGS_DEBUG "${CMAKE_CXX_FLAGS_DEBUG} -D_DEBUG")

CHECK_INCLUDE_FILE_CXX(linux/membarrier.h CDS_HAVE_LINUX_MEMBARRIER_H CMAKE_CXX_FLAGS)

# To see what compiler flags we use
set(CMAKE_EXPORT_COMPILE_COMMANDS 1)

message("Build type -- ${CMAKE_BUILD_TYPE}")
message("Compiler version: ${CMAKE_CXX_COMPILER_ID} ${CMAKE_CXX_COMPILER_VERSION}")
message("System: ${CMAKE_SYSTEM_NAME} version: ${CMAKE_SYSTEM_VERSION}")
message("Target architecture: ${CMAKE_TARGET_ARCHITECTURE}")
if(CMAKE_BUILD_TYPE STREQUAL "Debug")
    message("Compiler flags: ${CMAKE_CXX_FLAGS} ${CMAKE_CXX_FLAGS_DEBUG} ${LIBCDS_PUBLIC_CXX_FLAGS} ${LIBCDS_PRIVATE_CXX_FLAGS}")
else()
    message("Compiler flags: ${CMAKE_CXX_FLAGS} ${CMAKE_CXX_FLAGS_RELEASE} ${LIBCDS_PUBLIC_CXX_FLAGS} ${LIBCDS_PRIVATE_CXX_FLAGS}")
endif()
message("Exe flags: ${CMAKE_EXE_LINKER_FLAGS}")

# Component names for separate distribution in rpms, debs etc.
set(LIBRARIES_COMPONENT lib)
set(HEADERS_COMPONENT devel)

set(SOURCES src/init.cpp
            src/hp.cpp
            src/dhp.cpp
            src/urcu_gp.cpp
            src/urcu_sh.cpp
            src/thread_data.cpp
            src/topology_hpux.cpp
            src/topology_linux.cpp
            src/topology_osx.cpp
            src/dllmain.cpp)

add_library(${CDS_SHARED_LIBRARY} SHARED ${SOURCES})
set_target_properties(${CDS_SHARED_LIBRARY} PROPERTIES VERSION ${PROJECT_VERSION}
        DEBUG_POSTFIX "_d")
set_property(TARGET ${CDS_SHARED_LIBRARY} PROPERTY CXX_STANDARD ${LIBCDS_CXX_STANDARD})

if(MINGW)
    set_target_properties(${CDS_SHARED_LIBRARY} PROPERTIES DEFINE_SYMBOL CDS_BUILD_LIB)
endif()

add_library(${CDS_STATIC_LIBRARY} STATIC ${SOURCES})
set_target_properties(${CDS_STATIC_LIBRARY} PROPERTIES DEBUG_POSTFIX "_d")
set_property(TARGET ${CDS_STATIC_LIBRARY} PROPERTY CXX_STANDARD ${LIBCDS_CXX_STANDARD})
if(MINGW)
    target_compile_definitions(${CDS_STATIC_LIBRARY} PRIVATE CDS_BUILD_STATIC_LIB)
endif()

if(NOT LIBCDS_WITH_HPX)
    target_link_libraries(${CDS_SHARED_LIBRARY} PRIVATE ${CMAKE_THREAD_LIBS_INIT})
    target_link_libraries(${CDS_STATIC_LIBRARY} PRIVATE ${CMAKE_THREAD_LIBS_INIT})
else()
    target_compile_definitions(${CDS_SHARED_LIBRARY} PUBLIC CDS_THREADING_HPX)
    target_compile_definitions(${CDS_STATIC_LIBRARY} PUBLIC CDS_THREADING_HPX)
    if(LIBCDS_INSIDE_HPX)
        target_link_libraries(${CDS_SHARED_LIBRARY} PUBLIC hpx_core)
        target_link_libraries(${CDS_STATIC_LIBRARY} PUBLIC hpx_core)
    else()
        target_link_libraries(${CDS_SHARED_LIBRARY} PUBLIC HPX::hpx)
        target_link_libraries(${CDS_STATIC_LIBRARY} PUBLIC HPX::hpx)
    endif()
endif()
target_include_directories(${CDS_SHARED_LIBRARY} INTERFACE "$<BUILD_INTERFACE:${PROJECT_SOURCE_DIR}>"
                                                            $<INSTALL_INTERFACE:include>)
target_include_directories(${CDS_STATIC_LIBRARY} INTERFACE "$<BUILD_INTERFACE:${PROJECT_SOURCE_DIR}>"
                                                            $<INSTALL_INTERFACE:include>)
target_compile_options(${CDS_SHARED_LIBRARY} PUBLIC "${LIBCDS_PUBLIC_CXX_FLAGS}")
target_compile_options(${CDS_STATIC_LIBRARY} PUBLIC "${LIBCDS_PUBLIC_CXX_FLAGS}")
target_compile_options(${CDS_SHARED_LIBRARY} PRIVATE "${LIBCDS_PRIVATE_CXX_FLAGS}")
target_compile_options(${CDS_STATIC_LIBRARY} PRIVATE "${LIBCDS_PRIVATE_CXX_FLAGS}")

if(NOT DISABLE_INSTALL_SHARED)
    install(TARGETS ${CDS_SHARED_LIBRARY} EXPORT LibCDSConfig RUNTIME DESTINATION bin ARCHIVE DESTINATION lib LIBRARY DESTINATION lib${LIB_SUFFIX} COMPONENT ${LIBRARIES_COMPONENT} NAMELINK_SKIP)
    install(TARGETS ${CDS_SHARED_LIBRARY} EXPORT LibCDSConfig RUNTIME DESTINATION bin ARCHIVE DESTINATION lib LIBRARY DESTINATION lib${LIB_SUFFIX} COMPONENT ${HEADERS_COMPONENT} NAMELINK_ONLY)
    install(TARGETS ${CDS_STATIC_LIBRARY} EXPORT LibCDSConfig DESTINATION lib${LIB_SUFFIX} COMPONENT ${LIBRARIES_COMPONENT})
endif()
install(EXPORT LibCDSConfig FILE LibCDSConfig.cmake NAMESPACE LibCDS:: DESTINATION lib/cmake/LibCDS)
install(DIRECTORY ${PROJECT_SOURCE_DIR}/cds DESTINATION include COMPONENT ${HEADERS_COMPONENT})

if(LIBCDS_WITH_TESTS)
    enable_testing()
    add_subdirectory(${PROJECT_SOURCE_DIR}/test)
    message(STATUS "Build tests: activated")
endif(LIBCDS_WITH_TESTS)

### FOR PACKAGING in RPM, TGZ, DEB, NSYS...###############################################################################
set(CPACK_PACKAGE_VERSION ${PROJECT_VERSION})
set(CPACK_PACKAGE_NAME ${PROJECT_NAME})
set(CPACK_PACKAGE_CONTACT "Max Khizhinsky <libcds-user@lists.sourceforge.net>")
set(CPACK_PACKAGE_RELEASE 1)
set(CPACK_PACKAGE_INSTALL_DIRECTORY "cds")
set(CPACK_PACKAGE_DESCRIPTION_FILE "${PROJECT_SOURCE_DIR}/build/cmake/description.txt")
set(CPACK_PACKAGE_DESCRIPTION_SUMMARY "Library of concurrent data structures")
set(CPACK_PACKAGE_FILE_NAME "${CPACK_PACKAGE_NAME}-${CPACK_PACKAGE_VERSION}-${CPACK_PACKAGE_RELEASE}")
set(DEPLOY_PACKAGE_FILE_NAME "${CPACK_PACKAGE_FILE_NAME}")

# TGZ specific
set(CPACK_ARCHIVE_COMPONENT_INSTALL ON)

# RPM specific
set(CPACK_RPM_COMPONENT_INSTALL ON)
set(CPACK_RPM_PACKAGE_RELEASE ${CPACK_PACKAGE_RELEASE})
set(CPACK_RPM_POST_INSTALL_SCRIPT_FILE "${PROJECT_SOURCE_DIR}/build/cmake/post_install_script.sh")
set(CPACK_RPM_POST_UNINSTALL_SCRIPT_FILE "${PROJECT_SOURCE_DIR}/build/cmake/post_uninstall_script.sh")
set(CPACK_RPM_PACKAGE_URL https://github.com/khizmax/libcds)
set(CPACK_RPM_PACKAGE_LICENSE GPL)
set(CPACK_RPM_PACKAGE_GROUP "System Environment/Base")
set(CPACK_RPM_PACKAGE_REQUIRES "boost >= 1.50")
set(CPACK_RPM_EXCLUDE_FROM_AUTO_FILELIST_ADDITION ${CPACK_PACKAGING_INSTALL_PREFIX})
set(CPACK_RPM_EXCLUDE_FROM_AUTO_FILELIST_ADDITION /usr/local)
set(CPACK_RPM_devel_PACKAGE_REQUIRES "boost >= 1.50, cds-lib = ${PROJECT_VERSION}")

# DEB specific
set(CPACK_DEB_COMPONENT_INSTALL ON)
set(CPACK_DEBIAN_PACKAGE_DEPENDS "boost (>= 1.50)")
set(CPACK_DEBIAN_PACKAGE_HOMEPAGE "https://github.com/khizmax/libcds")
set(CPACK_DEBIAN_PACKAGE_CONTROL_EXTRA "${PROJECT_SOURCE_DIR}/build/cmake/post_install_script.sh;;${PROJECT_SOURCE_DIR}/build/cmake/post_uninstall_script.sh;")

# NSYS specific
set(CPACK_NSIS_PACKAGE_NAME "${CPACK_PACKAGE_NAME}")
set(CPACK_NSIS_DISPLAY_NAME "${CPACK_PACKAGE_NAME}")
set(CPACK_NSIS_CONTACT ${CPACK_PACKAGE_CONTACT})
set(CPACK_NSIS_ENABLE_UNINSTALL_BEFORE_INSTALL ON)
set(CPACK_NSIS_MODIFY_PATH ON)

# Components grouping for Mac OS X and Windows installers
set(CPACK_COMPONENT_${LIBRARIES_COMPONENT}_GROUP "Runtime")
set(CPACK_COMPONENT_${HEADERS_COMPONENT}_GROUP "Development")
set(CPACK_COMPONENT_${LIBRARIES_COMPONENT}_DISPLAY_NAME "Libraries")
set(CPACK_COMPONENT_${HEADERS_COMPONENT}_DISPLAY_NAME "C++ Headers")
set(CPACK_COMPONENT_${HEADERS_COMPONENT}_DEPENDS ${LIBRARIES_COMPONENT})
set(CPACK_COMPONENT_GROUP_DEVELOPMENT_DESCRIPTION "All of the tools you'll ever need to develop lock-free oriented software with libcds")
set(CPACK_COMPONENT_GROUP_RUNTIME_DESCRIPTION "Only libcds library for runtime")

include(CPack)<|MERGE_RESOLUTION|>--- conflicted
+++ resolved
@@ -21,7 +21,7 @@
 option(LIBCDS_WITH_TSAN "Build TSan instrumented code" OFF)
 option(LIBCDS_ENABLE_UNIT_TEST "Enable unit test" ON)
 option(LIBCDS_ENABLE_STRESS_TEST "Enable stress test" ON)
-<<<<<<< HEAD
+
 set(CMAKE_TARGET_ARCHITECTURE "" CACHE STRING "Target build architecture")
 
 if(NOT LIBCDS_WITH_HPX)
@@ -38,11 +38,6 @@
     add_definitions(-DCDS_THREADING_HPX)
     include_directories(${HPX_INCLUDE_DIRS})
 endif()
-=======
-set(CMAKE_TARGET_ARCHITECTURE "" CACHE string "Target build architecture")
-
-find_package(Threads)
->>>>>>> a1cb11a7
 
 if(NOT CMAKE_TARGET_ARCHITECTURE)
     target_architecture(CMAKE_TARGET_ARCHITECTURE)

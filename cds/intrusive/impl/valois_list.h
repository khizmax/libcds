/*
    This file is a part of libcds - Concurrent Data Structures library

    (C) Copyright Maxim Khizhinsky (libcds.dev@gmail.com) 2006-2017

    Source code repo: http://github.com/khizmax/libcds/
    Download: http://sourceforge.net/projects/libcds/files/

    Redistribution and use in source and binary forms, with or without
    modification, are permitted provided that the following conditions are met:

    * Redistributions of source code must retain the above copyright notice, this
      list of conditions and the following disclaimer.

    * Redistributions in binary form must reproduce the above copyright notice,
      this list of conditions and the following disclaimer in the documentation
      and/or other materials provided with the distribution.

    THIS SOFTWARE IS PROVIDED BY THE COPYRIGHT HOLDERS AND CONTRIBUTORS "AS IS"
    AND ANY EXPRESS OR IMPLIED WARRANTIES, INCLUDING, BUT NOT LIMITED TO, THE
    IMPLIED WARRANTIES OF MERCHANTABILITY AND FITNESS FOR A PARTICULAR PURPOSE ARE
    DISCLAIMED. IN NO EVENT SHALL THE COPYRIGHT HOLDER OR CONTRIBUTORS BE LIABLE
    FOR ANY DIRECT, INDIRECT, INCIDENTAL, SPECIAL, EXEMPLARY, OR CONSEQUENTIAL
    DAMAGES (INCLUDING, BUT NOT LIMITED TO, PROCUREMENT OF SUBSTITUTE GOODS OR
    SERVICES; LOSS OF USE, DATA, OR PROFITS; OR BUSINESS INTERRUPTION) HOWEVER
    CAUSED AND ON ANY THEORY OF LIABILITY, WHETHER IN CONTRACT, STRICT LIABILITY,
    OR TORT (INCLUDING NEGLIGENCE OR OTHERWISE) ARISING IN ANY WAY OUT OF THE USE
    OF THIS SOFTWARE, EVEN IF ADVISED OF THE POSSIBILITY OF SUCH DAMAGE.
*/

#ifndef CDS_VALOIS_LIST_H
#define CDS_VALOIS_LIST_H

#include <cds/intrusive/details/valois_list_base.h>
#include <cds/details/make_const_type.h>

namespace cds {
    namespace intrusive {

        template<class GC, typename T, class Traits>
        class ValoisList {

        public:
            typedef GC gc;         ///< Garbage collector
            typedef T value_type; ///< type of value stored in the list
            typedef Traits traits;     ///< Traits template parameter
            typedef valois_list::node<value_type> node_type;  ///< node type

            typedef typename opt::details::make_comparator<value_type, traits>::type key_comparator;

            typedef typename traits::disposer disposer;            ///< disposer for \p value_type
            typedef typename traits::back_off back_off;       ///< back-off strategy
            typedef typename traits::memory_model memory_model;   ///< Memory ordering. See \p cds::opt::memory_model option
            typedef typename traits::node_allocator node_allocator; ///< Node allocator
            typedef typename traits::stat stat;           ///< Internal statistics

            static CDS_CONSTEXPR const size_t c_nHazardPtrCount = 4;    ///< Count of hazard pointer required for the algorithm

        protected:
            typedef typename atomics::atomic<node_type *> atomic_node_ptr;
            typedef typename node_type::marked_data_ptr marked_data_ptr;

            atomic_node_ptr list_head_node;        ///< Head pointer
            atomic_node_ptr m_pTail;        ///< Tail pointer

        public:
            friend class iterator;

        protected:

            class iterator {
                friend class ValoisList;

            protected:
                atomic_node_ptr current_node;   // Valois target - current real node
                atomic_node_ptr aux_pNode;      // Valois pre_aux - aux node before the real node
                atomic_node_ptr prev_node;      // Valois pre_cell - real node before the current real node
                typename gc::Guard current_guard;
                typename gc::Guard prev_guard;
                typename gc::Guard aux_guard;

                bool next() {
                    if (current_node.load()->next.load() == nullptr) {     // if tail
                        current_guard.clear();
                        prev_guard.clear();
                        aux_guard.clear();
                        return false;
                    }
                    prev_node = current_guard.protect(current_node);
                    aux_pNode = aux_guard.protect(current_node.load()->next);

                    update_iterator();
                    return true;
                }



            public:
                typedef typename cds::details::make_const_type<value_type, false>::pointer value_ptr;
                typedef typename cds::details::make_const_type<value_type, false>::reference value_ref;

                iterator()
                        : current_node(nullptr), aux_pNode(nullptr), prev_node(nullptr) {}

                // node - only Head
                iterator( node_type * node) {
                    set(node);
                }

                void set(node_type * node){
                    prev_node    = node;
                    aux_pNode    = node->next.load();

                    update_iterator();
                }

                void update_iterator() {
                    if (aux_pNode.load()->next == current_node) {
                        return;
                    }

                    node_type * p = aux_pNode;
                    node_type * n = p->next.load(atomics::memory_order_acquire);

                    while ( n->next != nullptr && n->data == nullptr) {    //while not last and is aux node

                        prev_node.load()->next.compare_exchange_strong(
                                p,
                                n,
                                atomics::memory_order_seq_cst,
                                atomics::memory_order_seq_cst
                        );
                        p = n;
                        n = p->next.load(atomics::memory_order_acquire);

                    }

                    aux_pNode = aux_guard.assign(p);
                    current_node = current_guard.assign(n);

                    //m_Guard.protect( current_node->data, []( marked_data_ptr ptr ) { return ptr.ptr(); }).ptr();
                }



                void print(){
                    std::cout << "iterator" << std::endl;
                    if (current_node->data.load() != nullptr){
                        std::cout << "current    " << current_node << " value " << *(current_node->data.load().ptr()) << std::endl;
                    } else{
                        std::cout << "current    " << current_node << " value " << "NULL" << std::endl;
                    }
                    std::cout << "aux     " << aux_pNode << std::endl;
                    if (prev_node->data.load() != nullptr){
                        std::cout << "prev    " << prev_node << " value " << *(prev_node->data.load().ptr()) << std::endl;
                    } else{
                        std::cout << "prev    " << prev_node << " value " << "NULL" << std::endl;
                    }
                    std::cout << "--------------------" << std::endl;
                }
            };

        public:
            ValoisList() {
                init_list();
            }


            ~ValoisList() {
                destroy();
            }

            iterator begin() {
                return iterator(list_head_node);
            }

            /**
             * try insert in the position
             * @param i
             * @param val
             * @return
             */

            template <typename Q, typename Compare >
            bool search_insert(Q* val, Compare cmp) {
                typename gc::Guard m_Guard;
<<<<<<< HEAD
                iterator mIter;
                mIter.set(list_head_node);
=======
                iterator * mIter = new iterator(list_head_node);
>>>>>>> 0718da40

                while (true) {
                    Q * nVal = mIter.current_node.load()
                            ->data.load(
                                    atomics::memory_order_acquire
                            ).ptr();

                    if(nVal == nullptr){
                        // for last node;
                        try_insert(mIter, val);
                        return true;
                    }

                    int const nCmp = cmp(*val, *nVal);

                    if (nCmp == 0) {
                        return true;
                    } else if (nCmp < 0) {
                        bool k = try_insert(mIter, val);

                        if (k){
                            return k;
                        } else{
                            // find again;
                            mIter.set(list_head_node);
                        }

                    } else {
                        mIter.next();
                    }
                }
            }

            bool try_insert(iterator& i, value_type * val) {

                node_type *real_node = new node_type(val);
                node_type *aux_node = new node_type();

                real_node->next = aux_node;
                aux_node->next.store(i.current_node.load());

                bool insert_status = i.aux_pNode.load()->next.compare_exchange_strong(
                        i.current_node.load(),
                        real_node,
                        memory_model::memory_order_seq_cst,
                        memory_model::memory_order_seq_cst
                );



                return insert_status;
            }


            bool insert( value_type &val ){
                return search_insert(&val, key_comparator() );
            }


            /**
             * delete value from linked list;
             * @param value
             * @return
             */
            template <typename Q, typename Compare >
            bool erase(Q* val, Compare cmp) {
                iterator mIter;
                mIter.set( list_head_node );
                //search node
                while (mIter.current_node.load()->next.load() != nullptr ) {
                    value_type * nVal = mIter.current_node.load()->data.load(atomics::memory_order_acquire ).ptr();
                    int const nCmp = cmp( *val , *nVal );

                    if ( nCmp == 0 ){

                        bool result = try_erase(mIter);
                        if (result){
                            return true;
                        }
                        else{
                            //run again
                            mIter.set( list_head_node );
                        }
                    }
                    else if ( nCmp > 0 ){
                        // not found
                        return false;
                    }
                    else{
                        mIter.next();
                    }
                }
                // not found
                return false;
            }

            bool erase(value_type val){
                return erase(&val, key_comparator());
            }

            bool erase(value_type * val){
                return erase(val, key_comparator());
            }


            template <typename Q, typename Compare >
            bool contains( Q* val, Compare cmp) {
                typename gc::Guard m_Guard;
<<<<<<< HEAD
                iterator mIter;
                mIter.set(list_head_node);
                while (mIter.current_node->next.load() != nullptr ) {
=======
                iterator * i = new iterator( list_head_node );
                while (i->current_node->next.load() != nullptr ) {

                    m_Guard.protect( i->current_node->data, []( marked_data_ptr ptr ) { return ptr.ptr(); }).ptr();
>>>>>>> 0718da40

                    value_type * nVal = mIter.current_node->data.load(atomics::memory_order_acquire ).ptr();
                    int const nCmp = cmp( *val , *nVal );

                    if ( nCmp == 0 ){
                        return true;
                    }
                    else if ( nCmp < 0 ){
                        return false;
                    }
                    else{
                        mIter.next();
                    }
                }
                return false;
            }

            bool contains(value_type &val) {
                return contains( &val, key_comparator() );
            }

            bool empty() {
                iterator mIter;
                mIter.set(list_head_node);

                if ( mIter.next() ) {
                    // if next is not exist() container is empty()
                    return false;
                } else {
                    return true;
                }
            }

            void print_all_by_iterator(){
                iterator mIter;
                mIter.set(list_head_node);
                std::cout << "----------start print by iterator---------------" << std::endl;
                while(mIter.current_node.load()->next.load() != nullptr){
                    value_type * nVal = mIter.current_node.load()->data.load(memory_model::memory_order_seq_cst ).ptr();
                    std::cout << *nVal << std::endl;
                    mIter.next();
                }
                std::cout << "----------end---------------" << std::endl;
            }
            void print_all_by_link(){
                std::cout << "----------start print by link---------------" << std::endl;
                node_type * next_node = list_head_node.load();
                node_type * next_aux_node;
                int number = 0;
                do{
                    next_aux_node = next_node->next.load();
                    next_node = next_aux_node->next.load();
                    std::cout << "next_aux_node -> " <<next_aux_node << std::endl;
                    std::cout << "next_node -> " <<next_aux_node->next.load() << std::endl;
                    std::cout << "next_node.next -> " <<next_node->next.load() << std::endl << std::endl;
                    if (next_node->next){
                        value_type * nVal = next_node->data.load(memory_model::memory_order_seq_cst ).ptr();
                        value_type * nVala = next_aux_node->data.load(memory_model::memory_order_seq_cst ).ptr();
                        std::cout << number << " aux -> " << nVala <<  " -> "<<  std::endl;
                        std::cout << number << " -> " << nVal <<  " -> "<< *nVal  << std::endl;
                    }
                    number++;
                } while (next_node->next != nullptr);
                std::cout << "----------finish print by link---------------" << std::endl;
            }
            void print_all_pointers(){
                node_type * selected_node = list_head_node.load();
                int number = 0;
                std::string type;
                do{
                    if (selected_node->data.load() == nullptr)
                        std::cout << number << "\t" << selected_node << "\t AUX"  << std::endl;
                    else
                        std::cout << number << "\t" << selected_node << "\t " << *(selected_node->data.load().ptr()) << std::endl;
                    number++;
                    selected_node = selected_node->next.load();
                } while (selected_node != nullptr);
            }



        private:

            void init_list() {
                node_type * aux_temp = new node_type();
                list_head_node.store(new node_type);
                list_head_node.load()->next.store( aux_temp, atomics::memory_order_release);  //link to aux node
                m_pTail.store(new node_type);
                aux_temp->next.store( m_pTail, atomics::memory_order_release );
                m_pTail.load()->next.store(nullptr, atomics::memory_order_release );          //link tail to nullptr
            }

            void destroy() {

                node_type * tNode = list_head_node.load()->next.load(memory_model::memory_order_relaxed);

                while (tNode->next.load(memory_model::memory_order_relaxed) != nullptr) {
                    value_type * pVal = tNode->data.load(memory_model::memory_order_relaxed).ptr();
                    if (pVal) {

                        deleted(*pVal);

                        tNode = list_head_node.load(
                                atomics::memory_order_release)
                                ->next.load(memory_model::memory_order_relaxed);
                    }
                    tNode = tNode->next.load(memory_model::memory_order_relaxed);
                }
            }

            bool try_erase(iterator& i) {

                node_type *d = i.current_node.load();

                node_type *n = i.current_node.load()->next.load(atomics::memory_order_release);
                bool r = i.aux_pNode.load()->next.compare_exchange_strong(d, n->next.load(), atomics::memory_order_seq_cst);

                if (!r){
                    return false;
                }
                gc::template retire<disposer>( d );
                gc::template retire<disposer>( n );

                /*delete d;
                delete n;*/

                return true;
            }




            void append(int& number){
                node_type * next_node = list_head_node.load();
                node_type * next_aux_node;
                do{
                    next_aux_node = next_node->next.load();
                    next_node = next_aux_node->next.load();
                } while (next_aux_node->next != nullptr && next_node->next.load() != nullptr);
                int * index = new int32_t(number);
                node_type * new_next_node = new node_type(index);
                node_type * new_next_aux_node = new node_type();
                new_next_aux_node->next.store(next_node);
                new_next_node->next.store(new_next_aux_node);
                next_aux_node->next.store(new_next_node);
            }
            void append_in_first(const int& number){
                node_type * next_node = list_head_node.load();
                node_type * next_aux_node = next_node->next.load();
                int d = number;
                int * index = new int32_t(d);
                node_type * new_next_node = new node_type(index);
                node_type * new_next_aux_node = new node_type();
                new_next_aux_node->next.store(next_aux_node->next.load());
                new_next_node->next.store(new_next_aux_node);
                next_aux_node->next.store(new_next_node);
            }
            void append_in_position(const int& number, const int& position){
                node_type * next_node = list_head_node.load();
                node_type * next_aux_node;
                int ind = 0;
                do{
                    next_aux_node = next_node->next.load();
                    next_node = next_aux_node->next.load();
                    ind++;
                } while (next_node->next.load() != nullptr && ind < position + 1);
                std::cout << "value " <<ind << std::endl;
                node_type * new_next_node = new node_type(new int32_t(number));
                node_type * new_next_aux_node = new node_type();
                new_next_aux_node->next.store(next_node);
                new_next_node->next.store(new_next_aux_node);
                next_aux_node->next.store(new_next_node);
            }
            int search(const int& number){
                node_type * next_node = list_head_node.load();
                node_type * next_aux_node;
                int ind = 0;
                do{
                    next_aux_node = next_node->next.load();
                    next_node = next_aux_node->next.load();
                    if (number == *(next_node->data.load().ptr())){
                        return ind;
                    }
                    ind++;
                } while (next_node->next.load() != nullptr);
                return -1;
            }

            bool deleted (const value_type & number){
                node_type * next_node = list_head_node.load();
                node_type * next_aux_node;
                int ind = 0;
                do{
                    next_aux_node = next_node->next.load();
                    next_node = next_aux_node->next.load();
                    if (number == *(next_node->data.load().ptr())){
                        next_aux_node->next.store(next_node->next.load()->next.load());
                        return true;
                    }
                    ind++;
                } while (next_node->next.load() != nullptr);
                return false;
<<<<<<< HEAD
=======
            }*/

        private:

            void init_list() {
                node_type * aux_temp = new node_type();
                list_head_node.store(new node_type);
                list_head_node.load()->next.store( aux_temp, memory_model::memory_order_seq_cst);  //link to aux node
                m_pTail.store(new node_type);
                aux_temp->next.store( m_pTail, memory_model::memory_order_seq_cst );
                m_pTail.load()->next.store(nullptr, memory_model::memory_order_seq_cst );          //link tail to nullptr

            }

            void destroy() {
                typename gc::Guard m_Guard;
                m_Guard.clear();

                node_type * tNode = list_head_node.load()->next.load(memory_model::memory_order_relaxed);

                while (tNode->next.load(memory_model::memory_order_relaxed) != nullptr) {
                    value_type * pVal = tNode->data.load(memory_model::memory_order_relaxed).ptr();
                    if (pVal) {

                        erase(*pVal);

                        tNode = list_head_node.load()->next.load(memory_model::memory_order_relaxed);
                    }
                    tNode = tNode->next.load(memory_model::memory_order_relaxed);
                }
            }

            bool try_erase(iterator *i) {

                node_type *d = i->current_node;

                node_type *n = i->current_node->next.load();
                bool r = i->aux_pNode->next.compare_exchange_strong(d, n);

                if (!r){
                    return false;
                }

                /*
                node_type *d = i->current_node;

                i->current_node = i->current_node->next.load()->next.load();
                i->aux_pNode = i->current_node;
                */
                /* add delete */


                /*node_type *for_delete = i->current_node;
                node_type *adjacent = i->current_node->next;

                bool delete_status = i->aux_pNode->next
                        .compare_exchange_strong(
                                for_delete,
                                adjacent,
                                memory_model::memory_order_seq_cst,
                                memory_model::memory_order_seq_cst);
                */
                return true;
>>>>>>> 0718da40
            }
        };

    }
}

#endif //CDS_VALOIS_LIST_H<|MERGE_RESOLUTION|>--- conflicted
+++ resolved
@@ -184,13 +184,8 @@
             template <typename Q, typename Compare >
             bool search_insert(Q* val, Compare cmp) {
                 typename gc::Guard m_Guard;
-<<<<<<< HEAD
                 iterator mIter;
                 mIter.set(list_head_node);
-=======
-                iterator * mIter = new iterator(list_head_node);
->>>>>>> 0718da40
-
                 while (true) {
                     Q * nVal = mIter.current_node.load()
                             ->data.load(
@@ -298,17 +293,9 @@
             template <typename Q, typename Compare >
             bool contains( Q* val, Compare cmp) {
                 typename gc::Guard m_Guard;
-<<<<<<< HEAD
                 iterator mIter;
                 mIter.set(list_head_node);
                 while (mIter.current_node->next.load() != nullptr ) {
-=======
-                iterator * i = new iterator( list_head_node );
-                while (i->current_node->next.load() != nullptr ) {
-
-                    m_Guard.protect( i->current_node->data, []( marked_data_ptr ptr ) { return ptr.ptr(); }).ptr();
->>>>>>> 0718da40
-
                     value_type * nVal = mIter.current_node->data.load(atomics::memory_order_acquire ).ptr();
                     int const nCmp = cmp( *val , *nVal );
 
@@ -510,72 +497,6 @@
                     ind++;
                 } while (next_node->next.load() != nullptr);
                 return false;
-<<<<<<< HEAD
-=======
-            }*/
-
-        private:
-
-            void init_list() {
-                node_type * aux_temp = new node_type();
-                list_head_node.store(new node_type);
-                list_head_node.load()->next.store( aux_temp, memory_model::memory_order_seq_cst);  //link to aux node
-                m_pTail.store(new node_type);
-                aux_temp->next.store( m_pTail, memory_model::memory_order_seq_cst );
-                m_pTail.load()->next.store(nullptr, memory_model::memory_order_seq_cst );          //link tail to nullptr
-
-            }
-
-            void destroy() {
-                typename gc::Guard m_Guard;
-                m_Guard.clear();
-
-                node_type * tNode = list_head_node.load()->next.load(memory_model::memory_order_relaxed);
-
-                while (tNode->next.load(memory_model::memory_order_relaxed) != nullptr) {
-                    value_type * pVal = tNode->data.load(memory_model::memory_order_relaxed).ptr();
-                    if (pVal) {
-
-                        erase(*pVal);
-
-                        tNode = list_head_node.load()->next.load(memory_model::memory_order_relaxed);
-                    }
-                    tNode = tNode->next.load(memory_model::memory_order_relaxed);
-                }
-            }
-
-            bool try_erase(iterator *i) {
-
-                node_type *d = i->current_node;
-
-                node_type *n = i->current_node->next.load();
-                bool r = i->aux_pNode->next.compare_exchange_strong(d, n);
-
-                if (!r){
-                    return false;
-                }
-
-                /*
-                node_type *d = i->current_node;
-
-                i->current_node = i->current_node->next.load()->next.load();
-                i->aux_pNode = i->current_node;
-                */
-                /* add delete */
-
-
-                /*node_type *for_delete = i->current_node;
-                node_type *adjacent = i->current_node->next;
-
-                bool delete_status = i->aux_pNode->next
-                        .compare_exchange_strong(
-                                for_delete,
-                                adjacent,
-                                memory_model::memory_order_seq_cst,
-                                memory_model::memory_order_seq_cst);
-                */
-                return true;
->>>>>>> 0718da40
             }
         };
 
